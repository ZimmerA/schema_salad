import sys
import os
import json
import hashlib
import logging
import collections
import urllib
import urlparse
import re
import copy
import urllib
from StringIO import StringIO

from . import validate
from .aslist import aslist
from .flatten import flatten
from .sourceline import SourceLine, add_lc_filename, relname

import requests
from cachecontrol.wrapper import CacheControl
from cachecontrol.caches import FileCache
import ruamel.yaml as yaml
from ruamel.yaml.comments import CommentedSeq, CommentedMap

import rdflib
from rdflib import Graph
from rdflib.namespace import RDF, RDFS, OWL
from rdflib.plugins.parsers.notation3 import BadSyntax
import xml.sax
from typing import (cast, Any, AnyStr, Callable, Dict, List, Iterable,
        Optional, Set, Text, Tuple, TypeVar, Union)

_logger = logging.getLogger("salad")
ContextType = Dict[unicode, Union[Dict, unicode, Iterable[unicode]]]
DocumentType = TypeVar('DocumentType', CommentedSeq, CommentedMap)
DocumentOrStrType = TypeVar(
    'DocumentOrStrType', CommentedSeq, CommentedMap, unicode)

def file_uri(path, split_frag=False):  # type: (str, bool) -> str
    if path.startswith("file://"):
        return path
    if split_frag:
        pathsp = path.split("#", 2)
        frag = "#" + urllib.quote(str(pathsp[1])) if len(pathsp) == 2 else ""
        urlpath = urllib.pathname2url(str(pathsp[0]))
    else:
        urlpath = urllib.pathname2url(path)
        frag = ""
    if urlpath.startswith("//"):
        return "file:%s%s" % (urlpath, frag)
    else:
        return "file://%s%s" % (urlpath, frag)

def uri_file_path(url):  # type: (str) -> str
    split = urlparse.urlsplit(url)
    if split.scheme == "file":
        return urllib.url2pathname(
            str(split.path)) + ("#" + urllib.unquote(str(split.fragment))
                if bool(split.fragment) else "")
    else:
        raise ValueError("Not a file URI")

class NormDict(CommentedMap):

    def __init__(self, normalize=unicode):  # type: (Callable) -> None
        super(NormDict, self).__init__()
        self.normalize = normalize

    def __getitem__(self, key):  # type: (Any) -> Any
        return super(NormDict, self).__getitem__(self.normalize(key))  # type:  ignore

    def __setitem__(self, key, value):  # type: (Any, Any) -> Any
        return super(NormDict, self).__setitem__(self.normalize(key), value)

    def __delitem__(self, key):  # type: (Any) -> Any
        return super(NormDict, self).__delitem__(self.normalize(key))  # type: ignore

    def __contains__(self, key):  # type: (Any) -> Any
        return super(NormDict, self).__contains__(self.normalize(key))  # type: ignore


def merge_properties(a, b):  # type: (List[Any], List[Any]) -> Dict[Any, Any]
    c = {}
    for i in a:
        if i not in b:
            c[i] = a[i]
    for i in b:
        if i not in a:
            c[i] = b[i]
    for i in a:
        if i in b:
            c[i] = aslist(a[i]) + aslist(b[i])

    return c


def SubLoader(loader):  # type: (Loader) -> Loader
    return Loader(loader.ctx, schemagraph=loader.graph,
                  foreign_properties=loader.foreign_properties, idx=loader.idx,
                  cache=loader.cache, fetcher_constructor=loader.fetcher_constructor)

class Fetcher(object):
    def fetch_text(self, url):    # type: (unicode) -> unicode
        raise NotImplementedError()

    def check_exists(self, url):  # type: (unicode) -> bool
        raise NotImplementedError()

    def urljoin(self, base_url, url):  # type: (unicode, unicode) -> unicode
        raise NotImplementedError()


class DefaultFetcher(Fetcher):
    def __init__(self,
                 cache,   # type: Dict[Text, Text]
                 session  # type: Optional[requests.sessions.Session]
                 ):  # type: (...) -> None
        self.cache = cache
        self.session = session

    def fetch_text(self, url):
        # type: (unicode) -> unicode
        if url in self.cache:
            return self.cache[url]

        split = urlparse.urlsplit(url)
        scheme, path = split.scheme, split.path

        if scheme in [u'http', u'https'] and self.session is not None:
            try:
                resp = self.session.get(url)
                resp.raise_for_status()
            except Exception as e:
                raise RuntimeError(url, e)
            return resp.text
        elif scheme == 'file':
            try:
                with open(urllib.url2pathname(str(path))) as fp:
                    read = fp.read()
                if hasattr(read, "decode"):
                    return read.decode("utf-8")
                else:
                    return read
            except (OSError, IOError) as e:
                if e.filename == path:
                    raise RuntimeError(unicode(e))
                else:
                    raise RuntimeError('Error reading %s: %s' % (url, e))
        else:
            raise ValueError('Unsupported scheme in url: %s' % url)

    def check_exists(self, url):  # type: (unicode) -> bool
        if url in self.cache:
            return True

        split = urlparse.urlsplit(url)
        scheme, path = split.scheme, split.path

        if scheme in [u'http', u'https'] and self.session is not None:
            try:
                resp = self.session.head(url)
                resp.raise_for_status()
            except Exception as e:
                return False
            return True
        elif scheme == 'file':
            return os.path.exists(urllib.url2pathname(str(path)))
        else:
            raise ValueError('Unsupported scheme in url: %s' % url)

    def urljoin(self, base_url, url):  # type: (Text, Text) -> Text
        return urlparse.urljoin(base_url, url)

class Loader(object):
    def __init__(self,
                 ctx,                       # type: ContextType
                 schemagraph=None,          # type: rdflib.graph.Graph
                 foreign_properties=None,   # type: Set[unicode]
                 idx=None,                  # type: Dict[unicode, Union[CommentedMap, CommentedSeq, unicode, None]]
                 cache=None,                # type: Dict[unicode, Any]
                 session=None,              # type: requests.sessions.Session
                 fetcher_constructor=None   # type: Callable[[Dict[unicode, unicode], requests.sessions.Session], Fetcher]
                 ):
        # type: (...) -> None

        normalize = lambda url: urlparse.urlsplit(url).geturl()
        if idx is not None:
            self.idx = idx
        else:
            self.idx = NormDict(normalize)

        self.ctx = {}       # type: ContextType
        if schemagraph is not None:
            self.graph = schemagraph
        else:
            self.graph = rdflib.graph.Graph()

        if foreign_properties is not None:
            self.foreign_properties = foreign_properties
        else:
            self.foreign_properties = set()

        if cache is not None:
            self.cache = cache
        else:
            self.cache = {}

        if session is None:
            if "HOME" in os.environ:
                self.session = CacheControl(
                    requests.Session(),
                    cache=FileCache(os.path.join(os.environ["HOME"], ".cache", "salad")))
            elif "TMP" in os.environ:
                self.session = CacheControl(
                    requests.Session(),
                    cache=FileCache(os.path.join(os.environ["TMP"], ".cache", "salad")))
            else:
                self.session = CacheControl(
                    requests.Session(),
                    cache=FileCache("/tmp", ".cache", "salad"))
        else:
            self.session = session

        if fetcher_constructor is not None:
            self.fetcher_constructor = fetcher_constructor
        else:
            self.fetcher_constructor = DefaultFetcher
        self.fetcher = self.fetcher_constructor(self.cache, self.session)

        self.fetch_text = self.fetcher.fetch_text
        self.check_exists = self.fetcher.check_exists

        self.url_fields = set()         # type: Set[unicode]
        self.scoped_ref_fields = {}     # type: Dict[unicode, int]
        self.vocab_fields = set()       # type: Set[unicode]
        self.identifiers = set()        # type: Set[unicode]
        self.identity_links = set()     # type: Set[unicode]
        self.standalone = None          # type: Optional[Set[unicode]]
        self.nolinkcheck = set()        # type: Set[unicode]
        self.vocab = {}                 # type: Dict[unicode, unicode]
        self.rvocab = {}                # type: Dict[unicode, unicode]
        self.idmap = {}                 # type: Dict[unicode, Any]
        self.mapPredicate = {}          # type: Dict[unicode, unicode]
        self.type_dsl_fields = set()    # type: Set[unicode]

        self.add_context(ctx)

    def expand_url(self,
                   url,                 # type: unicode
                   base_url,            # type: unicode
                   scoped_id=False,     # type: bool
                   vocab_term=False,    # type: bool
                   scoped_ref=None      # type: int
                   ):
        # type: (...) -> unicode
        if url in (u"@id", u"@type"):
            return url

        if vocab_term and url in self.vocab:
            return url

        if bool(self.vocab) and u":" in url:
            prefix = url.split(u":")[0]
            if prefix in self.vocab:
                url = self.vocab[prefix] + url[len(prefix) + 1:]

        split = urlparse.urlsplit(url)

        if (bool(split.scheme) or url.startswith(u"$(")
            or url.startswith(u"${")):
            pass
        elif scoped_id and not bool(split.fragment):
            splitbase = urlparse.urlsplit(base_url)
            frg = u""
            if bool(splitbase.fragment):
                frg = splitbase.fragment + u"/" + split.path
            else:
                frg = split.path
            pt = splitbase.path if splitbase.path != '' else "/"
            url = urlparse.urlunsplit(
                (splitbase.scheme, splitbase.netloc, pt, splitbase.query, frg))
        elif scoped_ref is not None and not split.fragment:
            pass
        else:
            url = self.fetcher.urljoin(base_url, url)

        if vocab_term and url in self.rvocab:
            return self.rvocab[url]
        else:
            return url

    def _add_properties(self, s):  # type: (unicode) -> None
        for _, _, rng in self.graph.triples((s, RDFS.range, None)):
            literal = ((unicode(rng).startswith(
                u"http://www.w3.org/2001/XMLSchema#") and
                not unicode(rng) == u"http://www.w3.org/2001/XMLSchema#anyURI")
                or unicode(rng) ==
                u"http://www.w3.org/2000/01/rdf-schema#Literal")
            if not literal:
                self.url_fields.add(unicode(s))
        self.foreign_properties.add(unicode(s))

    def add_namespaces(self, ns):  # type: (Dict[unicode, unicode]) -> None
        self.vocab.update(ns)

    def add_schemas(self, ns, base_url):
        # type: (Union[List[unicode], unicode], unicode) -> None
        for sch in aslist(ns):
            fetchurl = self.fetcher.urljoin(base_url, sch)
            if fetchurl not in self.cache:
                _logger.debug("Getting external schema %s", fetchurl)
                content = self.fetch_text(fetchurl)
                self.cache[fetchurl] = rdflib.graph.Graph()
                for fmt in ['xml', 'turtle', 'rdfa']:
                    try:
                        self.cache[fetchurl].parse(data=content, format=fmt, publicID=str(fetchurl))
                        self.graph += self.cache[fetchurl]
                        break
                    except xml.sax.SAXParseException:
                        pass
                    except TypeError:
                        pass
                    except BadSyntax:
                        pass

        for s, _, _ in self.graph.triples((None, RDF.type, RDF.Property)):
            self._add_properties(s)
        for s, _, o in self.graph.triples((None, RDFS.subPropertyOf, None)):
            self._add_properties(s)
            self._add_properties(o)
        for s, _, _ in self.graph.triples((None, RDFS.range, None)):
            self._add_properties(s)
        for s, _, _ in self.graph.triples((None, RDF.type, OWL.ObjectProperty)):
            self._add_properties(s)

        for s, _, _ in self.graph.triples((None, None, None)):
            self.idx[unicode(s)] = None

    def add_context(self, newcontext, baseuri=""):
        # type: (ContextType, unicode) -> None
        if bool(self.vocab):
            raise validate.ValidationException(
                "Refreshing context that already has stuff in it")

        self.url_fields = set(("$schemas",))
        self.scoped_ref_fields = {}
        self.vocab_fields = set()
        self.identifiers = set()
        self.identity_links = set()
        self.standalone = set()
        self.nolinkcheck = set()
        self.idmap = {}
        self.mapPredicate = {}
        self.vocab = {}
        self.rvocab = {}
        self.type_dsl_fields = set()

        self.ctx.update(_copy_dict_without_key(newcontext, u"@context"))

        _logger.debug("ctx is %s", self.ctx)

        for key, value in self.ctx.items():
            if value == u"@id":
                self.identifiers.add(key)
                self.identity_links.add(key)
            elif isinstance(value, dict) and value.get(u"@type") == u"@id":
                self.url_fields.add(key)
                if u"refScope" in value:
                    self.scoped_ref_fields[key] = value[u"refScope"]
                if value.get(u"identity", False):
                    self.identity_links.add(key)
            elif isinstance(value, dict) and value.get(u"@type") == u"@vocab":
                self.url_fields.add(key)
                self.vocab_fields.add(key)
                if u"refScope" in value:
                    self.scoped_ref_fields[key] = value[u"refScope"]
                if value.get(u"typeDSL"):
                    self.type_dsl_fields.add(key)
            if isinstance(value, dict) and value.get(u"noLinkCheck"):
                self.nolinkcheck.add(key)

            if isinstance(value, dict) and value.get(u"mapSubject"):
                self.idmap[key] = value[u"mapSubject"]

            if isinstance(value, dict) and value.get(u"mapPredicate"):
                self.mapPredicate[key] = value[u"mapPredicate"]

            if isinstance(value, dict) and u"@id" in value:
                self.vocab[key] = value[u"@id"]
            elif isinstance(value, basestring):
                self.vocab[key] = value

        for k, v in self.vocab.items():
            self.rvocab[self.expand_url(v, u"", scoped_id=False)] = k

        _logger.debug("identifiers is %s", self.identifiers)
        _logger.debug("identity_links is %s", self.identity_links)
        _logger.debug("url_fields is %s", self.url_fields)
        _logger.debug("vocab_fields is %s", self.vocab_fields)
        _logger.debug("vocab is %s", self.vocab)

    def resolve_ref(self,
                    ref,             # type: Union[CommentedMap, CommentedSeq, unicode]
                    base_url=None,   # type: unicode
                    checklinks=True  # type: bool
                    ):
        # type: (...) -> Tuple[Union[CommentedMap, CommentedSeq, unicode, None], Dict[unicode, Any]]

        lref = ref           # type: Union[CommentedMap, CommentedSeq, unicode, None]
        obj = None           # type: Optional[CommentedMap]
        resolved_obj = None  # type: Optional[Union[CommentedMap, CommentedSeq, unicode]]
        inc = False
        mixin = None         # type: Optional[Dict[unicode, Any]]

        if not base_url:
            base_url = file_uri(os.getcwd()) + "/"

        if isinstance(lref, (str, unicode)) and os.sep == "\\":
            # Convert Windows path separator in ref
            lref = lref.replace("\\", "/")

        sl = SourceLine(obj, None, ValueError)
        # If `ref` is a dict, look for special directives.
        if isinstance(lref, CommentedMap):
            obj = lref
            if "$import" in obj:
                sl = SourceLine(obj, "$import", RuntimeError)
                if len(obj) == 1:
                    lref = obj[u"$import"]
                    obj = None
                else:
                    raise sl.makeError(
                        u"'$import' must be the only field in %s"
                        % (unicode(obj)))
            elif "$include" in obj:
                sl = SourceLine(obj, "$include", RuntimeError)
                if len(obj) == 1:
                    lref = obj[u"$include"]
                    inc = True
                    obj = None
                else:
                    raise sl.makeError(
                        u"'$include' must be the only field in %s"
                        % (unicode(obj)))
            elif "$mixin" in obj:
                sl = SourceLine(obj, "$mixin", RuntimeError)
                lref = obj[u"$mixin"]
                mixin = obj
                obj = None
            else:
                lref = None
                for identifier in self.identifiers:
                    if identifier in obj:
                        lref = obj[identifier]
                        break
                if not lref:
                    raise sl.makeError(
                        u"Object `%s` does not have identifier field in %s"
                        % (relname(obj), self.identifiers))

        if not isinstance(lref, (str, unicode)):
            raise ValueError(u"Expected CommentedMap or string, got %s: `%s`"
                    % (type(lref), unicode(lref)))

        url = self.expand_url(lref, base_url, scoped_id=(obj is not None))
        # Has this reference been loaded already?
        if url in self.idx and (not mixin):
            return self.idx[url], {}

        sl.raise_type = RuntimeError
        with sl:
            # "$include" directive means load raw text
            if inc:
                return self.fetch_text(url), {}

            doc = None
            if isinstance(obj, collections.MutableMapping):
                for identifier in self.identifiers:
                    obj[identifier] = url
                doc_url = url
            else:
                # Load structured document
                doc_url, frg = urlparse.urldefrag(url)
                if doc_url in self.idx and (not mixin):
                    # If the base document is in the index, it was already loaded,
                    # so if we didn't find the reference earlier then it must not
                    # exist.
                    raise validate.ValidationException(
                        u"Reference `#%s` not found in file `%s`."
                        % (frg, doc_url))
                doc = self.fetch(doc_url, inject_ids=(not mixin))

        # Recursively expand urls and resolve directives
        if bool(mixin):
            doc = copy.deepcopy(doc)
            doc.update(mixin)
            del doc["$mixin"]
            resolved_obj, metadata = self.resolve_all(
                doc, base_url, file_base=doc_url, checklinks=checklinks)
        else:
            resolved_obj, metadata = self.resolve_all(
                doc if doc else obj, doc_url, checklinks=checklinks)

        # Requested reference should be in the index now, otherwise it's a bad
        # reference
        if not bool(mixin):
            if url in self.idx:
                resolved_obj = self.idx[url]
            else:
                raise RuntimeError(
                    "Reference `%s` is not in the index. Index contains:\n  %s"
                    % (url, "\n  ".join(self.idx)))

        if isinstance(resolved_obj, CommentedMap):
            if u"$graph" in resolved_obj:
                metadata = _copy_dict_without_key(resolved_obj, u"$graph")
                return resolved_obj[u"$graph"], metadata
            else:
                return resolved_obj, metadata
        else:
            return resolved_obj, metadata

    def _resolve_idmap(self,
                       document,    # type: CommentedMap
                       loader       # type: Loader
                       ):
        # type: (...) -> None
        # Convert fields with mapSubject into lists
        # use mapPredicate if the mapped value isn't a dict.
        for idmapField in loader.idmap:
            if (idmapField in document):
                idmapFieldValue = document[idmapField]
                if (isinstance(idmapFieldValue, dict)
                        and "$import" not in idmapFieldValue
                        and "$include" not in idmapFieldValue):
                    ls = CommentedSeq()
                    for k in sorted(idmapFieldValue.keys()):
                        val = idmapFieldValue[k]
                        v = None  # type: Optional[CommentedMap]
                        if not isinstance(val, CommentedMap):
                            if idmapField in loader.mapPredicate:
                                v = CommentedMap(
                                    ((loader.mapPredicate[idmapField], val),))
                                v.lc.add_kv_line_col(
                                    loader.mapPredicate[idmapField],
                                    document[idmapField].lc.data[k])
                                v.lc.filename = document.lc.filename
                            else:
                                raise validate.ValidationException(
                                    "mapSubject '%s' value '%s' is not a dict"
                                    "and does not have a mapPredicate", k, v)
                        else:
                            v = val

                        v[loader.idmap[idmapField]] = k
                        v.lc.add_kv_line_col(loader.idmap[idmapField],
                                             document[idmapField].lc.data[k])
                        v.lc.filename = document.lc.filename

                        ls.lc.add_kv_line_col(
                            len(ls), document[idmapField].lc.data[k])

                        ls.lc.filename = document.lc.filename
                        ls.append(v)

                    document[idmapField] = ls

    typeDSLregex = re.compile(ur"^([^[?]+)(\[\])?(\?)?$")

    def _type_dsl(self,
                  t,        # type: Union[unicode, Dict, List]
                  lc,
                  filename):
        # type: (...) -> Union[unicode, Dict[unicode, unicode], List[Union[unicode, Dict[unicode, unicode]]]]

        if not isinstance(t, (str, unicode)):
            return t

        m = Loader.typeDSLregex.match(t)
        if not m:
            return t
        first = m.group(1)
        second = third = None
        if bool(m.group(2)):
            second = CommentedMap((("type", "array"),
                                   ("items", first)))
            second.lc.add_kv_line_col("type", lc)
            second.lc.add_kv_line_col("items", lc)
            second.lc.filename = filename
        if bool(m.group(3)):
            third = CommentedSeq([u"null", second or first])
            third.lc.add_kv_line_col(0, lc)
            third.lc.add_kv_line_col(1, lc)
            third.lc.filename = filename
        return third or second or first

    def _resolve_type_dsl(self,
                          document,  # type: CommentedMap
                          loader     # type: Loader
                          ):
        # type: (...) -> None
        for d in loader.type_dsl_fields:
            if d in document:
                datum2 = datum = document[d]
                if isinstance(datum, (str, unicode)):
                    datum2 = self._type_dsl(datum, document.lc.data[
                                            d], document.lc.filename)
                elif isinstance(datum, CommentedSeq):
                    datum2 = CommentedSeq()
                    for n, t in enumerate(datum):
                        datum2.lc.add_kv_line_col(
                            len(datum2), datum.lc.data[n])
                        datum2.append(self._type_dsl(
                            t, datum.lc.data[n], document.lc.filename))
                if isinstance(datum2, CommentedSeq):
                    datum3 = CommentedSeq()
                    seen = []  # type: List[unicode]
                    for i, item in enumerate(datum2):
                        if isinstance(item, CommentedSeq):
                            for j, v in enumerate(item):
                                if v not in seen:
                                    datum3.lc.add_kv_line_col(
                                        len(datum3), item.lc.data[j])
                                    datum3.append(v)
                                    seen.append(v)
                        else:
                            if item not in seen:
                                datum3.lc.add_kv_line_col(
                                    len(datum3), datum2.lc.data[i])
                                datum3.append(item)
                                seen.append(item)
                    document[d] = datum3
                else:
                    document[d] = datum2

    def _resolve_identifier(self, document, loader, base_url):
        # type: (CommentedMap, Loader, unicode) -> unicode
        # Expand identifier field (usually 'id') to resolve scope
        for identifer in loader.identifiers:
            if identifer in document:
                if isinstance(document[identifer], basestring):
                    document[identifer] = loader.expand_url(
                        document[identifer], base_url, scoped_id=True)
                    if (document[identifer] not in loader.idx
                            or isinstance(
                                loader.idx[document[identifer]], basestring)):
                        loader.idx[document[identifer]] = document
                    base_url = document[identifer]
                else:
                    raise validate.ValidationException(
                        "identifier field '%s' must be a string"
                        % (document[identifer]))
        return base_url

    def _resolve_identity(self, document, loader, base_url):
        # type: (Dict[unicode, List[unicode]], Loader, unicode) -> None
        # Resolve scope for identity fields (fields where the value is the
        # identity of a standalone node, such as enum symbols)
        for identifer in loader.identity_links:
            if identifer in document and isinstance(document[identifer], list):
                for n, v in enumerate(document[identifer]):
                    if isinstance(document[identifer][n], basestring):
                        document[identifer][n] = loader.expand_url(
                            document[identifer][n], base_url, scoped_id=True)
                        if document[identifer][n] not in loader.idx:
                            loader.idx[document[identifer][
                                n]] = document[identifer][n]

    def _normalize_fields(self, document, loader):
        # type: (Dict[unicode, unicode], Loader) -> None
        # Normalize fields which are prefixed or full URIn to vocabulary terms
        for d in document:
            d2 = loader.expand_url(d, u"", scoped_id=False, vocab_term=True)
            if d != d2:
                document[d2] = document[d]
                del document[d]

    def _resolve_uris(self,
                      document,  # type: Dict[unicode, Union[unicode, List[unicode]]]
                      loader,    # type: Loader
                      base_url   # type: unicode
                      ):
        # type: (...) -> None
        # Resolve remaining URLs based on document base
        for d in loader.url_fields:
            if d in document:
                datum = document[d]
                if isinstance(datum, (str, unicode)):
                    document[d] = loader.expand_url(
                        datum, base_url, scoped_id=False,
                        vocab_term=(d in loader.vocab_fields),
                        scoped_ref=self.scoped_ref_fields.get(d))
                elif isinstance(datum, list):
                    for i, url in enumerate(datum):
                        if isinstance(url, (str, unicode)):
                            datum[i] = loader.expand_url(
                                url, base_url, scoped_id=False,
                                vocab_term=(d in loader.vocab_fields),
                                scoped_ref=self.scoped_ref_fields.get(d))


    def resolve_all(self,
                    document,           # type: Union[CommentedMap, CommentedSeq]
                    base_url,           # type: unicode
                    file_base=None,     # type: unicode
                    checklinks=True     # type: bool
                    ):
        # type: (...) -> Tuple[Union[CommentedMap, CommentedSeq, unicode, None], Dict[unicode, Any]]
        loader = self
        metadata = CommentedMap()  # type: CommentedMap
        if file_base is None:
            file_base = base_url

        if isinstance(document, CommentedMap):
            # Handle $import and $include
            if (u'$import' in document or u'$include' in document):
                return self.resolve_ref(
                    document, base_url=file_base, checklinks=checklinks)
            elif u'$mixin' in document:
                return self.resolve_ref(
                    document, base_url=base_url, checklinks=checklinks)
        elif isinstance(document, CommentedSeq):
            pass
        elif isinstance(document, (list, dict)):
            raise Exception("Expected CommentedMap or CommentedSeq, got %s: `%s`" % (type(document), document))
        else:
            return (document, metadata)

        newctx = None  # type: Optional[Loader]
        if isinstance(document, CommentedMap):
            # Handle $base, $profile, $namespaces, $schemas and $graph
            if u"$base" in document:
                base_url = document[u"$base"]

            if u"$profile" in document:
                if newctx is None:
                    newctx = SubLoader(self)
                prof = self.fetch(document[u"$profile"])
                newctx.add_namespaces(document.get(u"$namespaces", {}))
                newctx.add_schemas(document.get(
                    u"$schemas", []), document[u"$profile"])

            if u"$namespaces" in document:
                if newctx is None:
                    newctx = SubLoader(self)
                newctx.add_namespaces(document[u"$namespaces"])

            if u"$schemas" in document:
                if newctx is None:
                    newctx = SubLoader(self)
                newctx.add_schemas(document[u"$schemas"], file_base)

            if newctx is not None:
                loader = newctx

            if u"$graph" in document:
                metadata = _copy_dict_without_key(document, u"$graph")
                document = document[u"$graph"]
                resolved_metadata = loader.resolve_all(
                    metadata, base_url, file_base=file_base,
                    checklinks=False)[0]
                if isinstance(resolved_metadata, dict):
                    metadata = resolved_metadata
                else:
                    raise validate.ValidationException(
                        "Validation error, metadata must be dict: %s"
                        % (resolved_metadata))

        if isinstance(document, CommentedMap):
            self._normalize_fields(document, loader)
            self._resolve_idmap(document, loader)
            self._resolve_type_dsl(document, loader)
            base_url = self._resolve_identifier(document, loader, base_url)
            self._resolve_identity(document, loader, base_url)
            self._resolve_uris(document, loader, base_url)

            try:
                for key, val in document.items():
                    document[key], _ = loader.resolve_all(
                        val, base_url, file_base=file_base, checklinks=False)
            except validate.ValidationException as v:
                _logger.warn("loader is %s", id(loader), exc_info=True)
                raise validate.ValidationException("(%s) (%s) Validation error in field %s:\n%s" % (
                    id(loader), file_base, key, validate.indent(unicode(v))))

        elif isinstance(document, CommentedSeq):
            i = 0
            try:
                while i < len(document):
                    val = document[i]
                    if isinstance(val, CommentedMap) and (u"$import" in val or u"$mixin" in val):
                        l, _ = loader.resolve_ref(
                            val, base_url=file_base, checklinks=False)
                        if isinstance(l, CommentedSeq):
                            lc = document.lc.data[i]
                            del document[i]
                            llen = len(l)
                            for j in range(len(document) + llen, i + llen, -1):
                                document.lc.data[
                                    j - 1] = document.lc.data[j - llen]
                            for item in l:
                                document.insert(i, item)  # type: ignore
                                document.lc.data[i] = lc
                                i += 1
                        else:
                            document[i] = l
                            i += 1
                    else:
                        document[i], _ = loader.resolve_all(
                            val, base_url, file_base=file_base, checklinks=False)
                        i += 1
            except validate.ValidationException as v:
                _logger.warn("failed", exc_info=True)
                raise validate.ValidationException("(%s) (%s) Validation error in position %i:\n%s" % (
                    id(loader), file_base, i, validate.indent(unicode(v))))

            for identifer in loader.identity_links:
                if identifer in metadata:
                    if isinstance(metadata[identifer], (str, unicode)):
                        metadata[identifer] = loader.expand_url(
                            metadata[identifer], base_url, scoped_id=True)
                        loader.idx[metadata[identifer]] = document

        if checklinks:
            self.validate_links(document, u"")

        return document, metadata

    def fetch(self, url, inject_ids=True):  # type: (unicode, bool) -> Any
        if url in self.idx:
            return self.idx[url]
        try:
            text = self.fetch_text(url)
            if isinstance(text, bytes):
                textIO = StringIO(text.decode('utf-8'))
            else:
                textIO = StringIO(text)
            textIO.name = url    # type: ignore
            result = yaml.round_trip_load(textIO)  # type: ignore
            add_lc_filename(result, url)
        except yaml.parser.ParserError as e:
            raise validate.ValidationException("Syntax error %s" % (e))
        if (isinstance(result, CommentedMap) and inject_ids
                and bool(self.identifiers)):
            for identifier in self.identifiers:
                if identifier not in result:
                    result[identifier] = url
                self.idx[self.expand_url(result[identifier], url)] = result
        else:
            self.idx[url] = result
        return result


    FieldType = TypeVar('FieldType', unicode, CommentedSeq, CommentedMap)

    def validate_scoped(self, field, link, docid):
        # type: (unicode, unicode, unicode) -> unicode
        split = urlparse.urlsplit(docid)
        sp = split.fragment.split(u"/")
        n = self.scoped_ref_fields[field]
        while n > 0 and len(sp) > 0:
            sp.pop()
            n -= 1
        tried = []
        while True:
            sp.append(link)
            url = urlparse.urlunsplit((
                split.scheme, split.netloc, split.path, split.query,
                u"/".join(sp)))
            tried.append(url)
            if url in self.idx:
                return url
            sp.pop()
            if len(sp) == 0:
                break
            sp.pop()
        raise validate.ValidationException(
            "Field `%s` references unknown identifier `%s`, tried %s" % (field, link, ", ".join(tried)))

    def validate_link(self, field, link, docid):
        # type: (unicode, FieldType, unicode) -> FieldType
        if field in self.nolinkcheck:
            return link
        if isinstance(link, (str, unicode)):
            if field in self.vocab_fields:
                if (link not in self.vocab and link not in self.idx
                        and link not in self.rvocab):
                    if field in self.scoped_ref_fields:
                        return self.validate_scoped(field, link, docid)
                    elif not self.check_exists(link):
                        raise validate.ValidationException(
                            "Field `%s` contains undefined reference to `%s`" % (field, link))
            elif link not in self.idx and link not in self.rvocab:
                if field in self.scoped_ref_fields:
                    return self.validate_scoped(field, link, docid)
                elif not self.check_exists(link):
                    raise validate.ValidationException(
                        "Field `%s` contains undefined reference to `%s`"
                        % (field, link))
        elif isinstance(link, CommentedSeq):
            errors = []
            for n, i in enumerate(link):
                try:
                    link[n] = self.validate_link(field, i, docid)
                except validate.ValidationException as v:
                    errors.append(v)
            if bool(errors):
                raise validate.ValidationException(
                    "\n".join([unicode(e) for e in errors]))
        elif isinstance(link, CommentedMap):
            self.validate_links(link, docid)
        else:
            raise validate.ValidationException(
                "`%s` field is %s, expected string, list, or a dict."
                % (field, type(link).__name__))
        return link

    def getid(self, d):  # type: (Any) -> Optional[Text]
        if isinstance(d, dict):
            for i in self.identifiers:
                if i in d:
                    idd = d[i]
                    if isinstance(idd, (str, unicode)):
                        return idd
        return None

    def validate_links(self, document, base_url):
        # type: (Union[CommentedMap, CommentedSeq, unicode, None], unicode) -> None
        docid = self.getid(document)
        if not docid:
            docid = base_url

        errors = []         # type: List[Exception]
        iterator = None     # type: Any
        if isinstance(document, list):
            iterator = enumerate(document)
        elif isinstance(document, dict):
            try:
                for d in self.url_fields:
                    sl = SourceLine(document, d, validate.ValidationException)
                    if d in document and d not in self.identity_links:
                        document[d] = self.validate_link(d, document[d], docid)
            except validate.ValidationException as v:
                errors.append(sl.makeError(unicode(v)))
            if hasattr(document, "iteritems"):
                iterator = document.iteritems()
            else:
                iterator = document.items()
        else:
            return

        for key, val in iterator:
            sl = SourceLine(document, key, validate.ValidationException)
            try:
                self.validate_links(val, docid)
            except validate.ValidationException as v:
                if key not in self.nolinkcheck:
                    docid2 = self.getid(val)
                    if docid2 is not None:
                        errors.append(sl.makeError("checking object `%s`\n%s"
                            % (relname(docid2), validate.indent(unicode(v)))))
                    else:
                        if isinstance(key, basestring):
                            errors.append(sl.makeError("checking field `%s`\n%s" % (
                                key, validate.indent(unicode(v)))))
                        else:
                            errors.append(sl.makeError("checking item\n%s" % (
                                validate.indent(unicode(v)))))
<<<<<<< HEAD
                else:
                    _logger.warn( validate.indent(unicode(v)))
        if errors:
=======

        if bool(errors):
>>>>>>> 21147157
            if len(errors) > 1:
                raise validate.ValidationException(
                    u"\n".join([unicode(e) for e in errors]))
            else:
                raise errors[0]
        return


D = TypeVar('D', CommentedMap, ContextType)

def _copy_dict_without_key(from_dict, filtered_key):
    # type: (D, Any) -> D
    new_dict = copy.copy(from_dict)
    if filtered_key in new_dict:
        del new_dict[filtered_key]  # type: ignore
    if isinstance(from_dict, CommentedMap):
        new_dict.lc.data = copy.copy(from_dict.lc.data)
        new_dict.lc.filename = from_dict.lc.filename
    return new_dict<|MERGE_RESOLUTION|>--- conflicted
+++ resolved
@@ -966,14 +966,9 @@
                         else:
                             errors.append(sl.makeError("checking item\n%s" % (
                                 validate.indent(unicode(v)))))
-<<<<<<< HEAD
                 else:
                     _logger.warn( validate.indent(unicode(v)))
-        if errors:
-=======
-
         if bool(errors):
->>>>>>> 21147157
             if len(errors) > 1:
                 raise validate.ValidationException(
                     u"\n".join([unicode(e) for e in errors]))
